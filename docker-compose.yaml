--- conflicted
+++ resolved
@@ -25,11 +25,7 @@
     # env_file is removed to manage variables in the Coolify UI.
     # replaced host-port bindings with internal exposes
     expose:
-<<<<<<< HEAD
       - "${SKYVERN_HOST_PORT}"   # container port (was ${SKYVERN_HOST_PORT}:8000)
-=======
-      - "8000"   # container port (was ${SKYVERN_HOST_PORT}:8000)
->>>>>>> ee251a86
       - "9222"   # container port (was ${CDP_HOST_PORT}:9222)
     volumes:
       # Using named volumes for persistent artifact/log storage
@@ -135,13 +131,9 @@
     restart: on-failure
     # host-port binding removed; expose container port only
     expose:
-<<<<<<< HEAD
       - "${UI_HOST_PORT}"
-=======
-      - "8080"
       # Port mapping below moved to artifact-server service
       # - "${UI_ARTIFACT_PORT:-9090}:9090"
->>>>>>> ee251a86
     volumes:
       # Using named volumes shared with the skyvern service
       - artifacts-data:/data/artifacts
@@ -149,10 +141,7 @@
       - har-data:/data/har
       - streamlit-data:/app/.streamlit
     environment:
-<<<<<<< HEAD
       - UI_HOST_PORT=${UI_HOST_PORT:-8081}
-=======
->>>>>>> ee251a86
       # Declare the Service FQDN in Coolify
       - API_DOMAIN=${API_DOMAIN:-skyvern-api.example.com}
       - ARTIFACT_DOMAIN=${ARTIFACT_DOMAIN:-skyvern-artifact.example.com}
